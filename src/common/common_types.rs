--- conflicted
+++ resolved
@@ -20,8 +20,6 @@
     fn from(t: DateTime<Utc>) -> Self { Self(t) }
 }
 
-<<<<<<< HEAD
-=======
 /// Arbitrary trait allows this value to be fuzzed by proptest
 #[cfg(test)]
 impl proptest::arbitrary::Arbitrary for UtcTime {
@@ -39,7 +37,6 @@
     fn arbitrary() -> Self::Strategy { Self::arbitrary_with(Default::default()) }
 }
 
->>>>>>> 1999fae7
 ///Generic status message denoting Accepted or Rejected state.
 #[derive(Serialize, Deserialize, Debug, PartialEq, Eq, Display, Clone)]
 pub enum SimpleStatus {
